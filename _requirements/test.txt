coverage >=5.0
pytest >=6.0
pytest-cov

<<<<<<< HEAD
scikit-learn >0.22.1, <1.4.0
torchmetrics >=0.8.0, <1.1.0
=======
scikit-learn >0.22.1, <1.3.1
torchmetrics >=0.8.0, <1.3.0
>>>>>>> aecbd83c
<|MERGE_RESOLUTION|>--- conflicted
+++ resolved
@@ -2,10 +2,5 @@
 pytest >=6.0
 pytest-cov
 
-<<<<<<< HEAD
 scikit-learn >0.22.1, <1.4.0
-torchmetrics >=0.8.0, <1.1.0
-=======
-scikit-learn >0.22.1, <1.3.1
-torchmetrics >=0.8.0, <1.3.0
->>>>>>> aecbd83c
+torchmetrics >=0.8.0, <1.3.0