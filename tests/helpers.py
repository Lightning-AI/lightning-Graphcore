# Copyright The Lightning AI team.
#
# Licensed under the Apache License, Version 2.0 (the "License");
# you may not use this file except in compliance with the License.
# You may obtain a copy of the License at
#
#     http://www.apache.org/licenses/LICENSE-2.0
#
# Unless required by applicable law or agreed to in writing, software
# distributed under the License is distributed on an "AS IS" BASIS,
# WITHOUT WARRANTIES OR CONDITIONS OF ANY KIND, either express or implied.
# See the License for the specific language governing permissions and
# limitations under the License.
from typing import Tuple

import torch
import torch.nn.functional as F  # noqa: N812
<<<<<<< HEAD
from pytorch_lightning import LightningDataModule, LightningModule
from pytorch_lightning.demos.boring_classes import BoringModel
=======
from lightning_utilities.core.imports import package_available
>>>>>>> 0a9705bc
from torch import Tensor, nn
from torch.utils.data import DataLoader, Dataset
from torchmetrics import Accuracy

if package_available("lightning"):
    from lightning.pytorch import LightningDataModule, LightningModule
elif package_available("pytorch_lightning"):
    from pytorch_lightning import LightningDataModule, LightningModule
else:
    raise ModuleNotFoundError("You are missing `lightning` or `pytorch-lightning` package, please install it.")


class SklearnDataset(Dataset):
    def __init__(self, x, y, x_type, y_type):
        self.x = x
        self.y = y
        self._x_type = x_type
        self._y_type = y_type

    def __getitem__(self, idx) -> Tuple[Tensor, Tensor]:
        """Get single item."""
        return torch.tensor(self.x[idx], dtype=self._x_type), torch.tensor(self.y[idx], dtype=self._y_type)

    def __len__(self) -> int:
        """Get length."""
        return len(self.y)


class SklearnDataModule(LightningDataModule):
    def __init__(self, sklearn_dataset, x_type, y_type, batch_size: int = 10):
        super().__init__()
        self.batch_size = batch_size
        self._x, self._y = sklearn_dataset
        self._split_data()
        self._x_type = x_type
        self._y_type = y_type

    def _split_data(self):
        from sklearn.model_selection import train_test_split

        self.x_train, self.x_test, self.y_train, self.y_test = train_test_split(
            self._x, self._y, test_size=0.20, random_state=42
        )
        self.x_train, self.x_valid, self.y_train, self.y_valid = train_test_split(
            self.x_train, self.y_train, test_size=0.40, random_state=42
        )

    def train_dataloader(self):
        return DataLoader(
            SklearnDataset(self.x_train, self.y_train, self._x_type, self._y_type),
            batch_size=self.batch_size,
        )

    def val_dataloader(self):
        return DataLoader(
            SklearnDataset(self.x_valid, self.y_valid, self._x_type, self._y_type), batch_size=self.batch_size
        )

    def test_dataloader(self):
        return DataLoader(
            SklearnDataset(self.x_test, self.y_test, self._x_type, self._y_type), batch_size=self.batch_size
        )

    def predict_dataloader(self):
        return DataLoader(
            SklearnDataset(self.x_test, self.y_test, self._x_type, self._y_type), batch_size=self.batch_size
        )

    @property
    def sample(self):
        return torch.tensor([self._x[0]], dtype=self._x_type)


class ClassifDataModule(SklearnDataModule):
    def __init__(
        self, num_features=32, length=800, num_classes=3, batch_size=10, n_clusters_per_class=1, n_informative=2
    ):
        from sklearn.datasets import make_classification

        data = make_classification(
            n_samples=length,
            n_features=num_features,
            n_classes=num_classes,
            n_clusters_per_class=n_clusters_per_class,
            n_informative=n_informative,
            random_state=42,
        )
        super().__init__(data, x_type=torch.float32, y_type=torch.long, batch_size=batch_size)


class ClassificationModel(LightningModule):
    def __init__(self, num_features=32, num_classes=3, lr=0.01):
        super().__init__()

        self.lr = lr
        for i in range(3):
            setattr(self, f"layer_{i}", nn.Linear(num_features, num_features))
            setattr(self, f"layer_{i}a", torch.nn.ReLU())
        setattr(self, "layer_end", nn.Linear(num_features, 3))

        self.train_acc = Accuracy()
        self.valid_acc = Accuracy()
        self.test_acc = Accuracy()

    def forward(self, x):
        x = self.layer_0(x)
        x = self.layer_0a(x)
        x = self.layer_1(x)
        x = self.layer_1a(x)
        x = self.layer_2(x)
        x = self.layer_2a(x)
        x = self.layer_end(x)
        return F.softmax(x, dim=1)

    def configure_optimizers(self):
        optimizer = torch.optim.Adam(self.parameters(), lr=self.lr)
        return [optimizer], []

    def training_step(self, batch, batch_idx):
        x, y = batch
        logits = self.forward(x)
        loss = F.cross_entropy(logits, y)
        self.log("train_loss", loss, prog_bar=True)
        self.log("train_acc", self.train_acc(logits, y), prog_bar=True)
        return {"loss": loss}

    def validation_step(self, batch, batch_idx):
        x, y = batch
        logits = self.forward(x)
        self.log("val_loss", F.cross_entropy(logits, y), prog_bar=False)
        self.log("val_acc", self.valid_acc(logits, y), prog_bar=True)

    def test_step(self, batch, batch_idx):
        x, y = batch
        logits = self.forward(x)
        self.log("test_loss", F.cross_entropy(logits, y), prog_bar=False)
        self.log("test_acc", self.test_acc(logits, y), prog_bar=True)

    def predict_step(self, batch, batch_idx):
        x, _ = batch
        return self.forward(x)


class IPUModel(BoringModel):
    def training_step(self, batch, batch_idx):
        return self.step(batch)

    def validation_step(self, batch, batch_idx):
        return self.step(batch)

    def test_step(self, batch, batch_idx):
        return self.step(batch)


class IPUClassificationModel(ClassificationModel):
    def training_step(self, batch, batch_idx):
        x, y = batch
        logits = self(x)
        return F.cross_entropy(logits, y)

    def validation_step(self, batch, batch_idx):
        x, y = batch
        logits = self(x)
        return self.accuracy(logits, y)

    def test_step(self, batch, batch_idx):
        x, y = batch
        logits = self(x)
        return self.accuracy(logits, y)

    def accuracy(self, logits, y):
        # todo (sean): currently IPU poptorch doesn't implicit convert bools to tensor
        # hence we use an explicit calculation for accuracy here. Once fixed in poptorch
        # we can use the accuracy metric.
        return torch.sum(torch.eq(torch.argmax(logits, -1), y).to(torch.float32)) / len(y)

    def validation_epoch_end(self, outputs) -> None:
        self.log("val_acc", torch.stack(outputs).mean())

    def test_epoch_end(self, outputs) -> None:
        self.log("test_acc", torch.stack(outputs).mean())<|MERGE_RESOLUTION|>--- conflicted
+++ resolved
@@ -15,20 +15,17 @@
 
 import torch
 import torch.nn.functional as F  # noqa: N812
-<<<<<<< HEAD
-from pytorch_lightning import LightningDataModule, LightningModule
-from pytorch_lightning.demos.boring_classes import BoringModel
-=======
 from lightning_utilities.core.imports import package_available
->>>>>>> 0a9705bc
 from torch import Tensor, nn
 from torch.utils.data import DataLoader, Dataset
 from torchmetrics import Accuracy
 
 if package_available("lightning"):
     from lightning.pytorch import LightningDataModule, LightningModule
+    from lightning.pytorch.demos.boring_classes import BoringModel
 elif package_available("pytorch_lightning"):
     from pytorch_lightning import LightningDataModule, LightningModule
+    from pytorch_lightning.demos.boring_classes import BoringModel
 else:
     raise ModuleNotFoundError("You are missing `lightning` or `pytorch-lightning` package, please install it.")
 
