# Copyright The Lightning AI team.
#
# Licensed under the Apache License, Version 2.0 (the "License");
# you may not use this file except in compliance with the License.
# You may obtain a copy of the License at
#
#     http://www.apache.org/licenses/LICENSE-2.0
#
# Unless required by applicable law or agreed to in writing, software
# distributed under the License is distributed on an "AS IS" BASIS,
# WITHOUT WARRANTIES OR CONDITIONS OF ANY KIND, either express or implied.
# See the License for the specific language governing permissions and
# limitations under the License.
import os
from unittest import mock

import poptorch
import pytest
import torch
from lightning_utilities.core.imports import package_available
from torch.utils.data import DistributedSampler

if package_available("lightning"):
    from lightning.pytorch import Callback, Trainer, seed_everything
    from lightning.pytorch.core.module import LightningModule
    from lightning.pytorch.demos.boring_classes import BoringModel
    from lightning.pytorch.trainer.states import RunningStage, TrainerFn
    from lightning.pytorch.utilities.exceptions import MisconfigurationException

elif package_available("pytorch_lightning"):
    from pytorch_lightning import Callback, Trainer, seed_everything
    from pytorch_lightning.core.module import LightningModule
    from pytorch_lightning.demos.boring_classes import BoringModel
    from pytorch_lightning.trainer.states import RunningStage, TrainerFn
    from pytorch_lightning.utilities.exceptions import MisconfigurationException

from lightning_graphcore import IPUStrategy
from lightning_graphcore.accelerator import IPUAccelerator
from lightning_graphcore.precision import IPUPrecision

from tests.helpers import ClassifDataModule, IPUClassificationModel, IPUModel


def test_auto_device_count():
    assert IPUAccelerator.auto_device_count() == 4


@mock.patch("lightning_graphcore.accelerator.IPUAccelerator.is_available", return_value=False)
def test_fail_if_no_ipus(_, tmpdir):  # noqa: PT019
    with pytest.raises(
        MisconfigurationException,
        match="`IPUAccelerator` can not run on your system since the accelerator is not available.",
    ):
        Trainer(default_root_dir=tmpdir, accelerator=IPUAccelerator(), devices=1)


def test_accelerator_selected(tmpdir):
    assert IPUAccelerator.is_available()
    trainer = Trainer(default_root_dir=tmpdir, accelerator="ipu", devices=1)
    assert isinstance(trainer.accelerator, IPUAccelerator)


def test_warning_if_ipus_not_used():
    with pytest.warns(UserWarning):
        Trainer(accelerator="cpu")


def test_no_warning_strategy(tmpdir):
    with pytest.warns(None) as record:
        Trainer(default_root_dir=tmpdir, max_epochs=1, strategy=IPUStrategy(training_opts=poptorch.Options()))
    assert len(record) == 0


<<<<<<< HEAD
@pytest.mark.parametrize("devices",[1, 4])
=======
@pytest.mark.parametrize("devices", [1, 4])
>>>>>>> 2e62b810
def test_all_stages(tmpdir, devices):
    model = IPUModel()
    trainer = Trainer(default_root_dir=tmpdir, fast_dev_run=True, strategy=IPUStrategy(), devices=devices)
    trainer.fit(model)
    trainer.validate(model)
    trainer.test(model)
    trainer.predict(model)


@pytest.mark.parametrize("devices",[1, 4])
def test_inference_only(tmpdir, devices):
    model = IPUModel()

    trainer = Trainer(
        default_root_dir=tmpdir, fast_dev_run=True, strategy=IPUStrategy(accelerator=IPUAccelerator()), devices=devices
    )
    trainer.validate(model)
    trainer.test(model)
    trainer.predict(model)


@pytest.mark.xfail(reason="TODO: issues with latest poptorch")
@mock.patch.dict(os.environ, os.environ.copy(), clear=True)
def test_optimization(tmpdir):
    seed_everything(42)

    dm = ClassifDataModule(length=1024)
    model = IPUClassificationModel()

    trainer = Trainer(default_root_dir=tmpdir, max_epochs=1, accelerator=IPUAccelerator(), devices=2)

    # fit model
    trainer.fit(model, dm)
    assert trainer.state.finished, f"Training failed with {trainer.state}"
    assert dm.trainer is not None

    # validate
    result = trainer.validate(datamodule=dm)
    assert dm.trainer is not None
    assert result[0]["val_acc"] > 0.7

    # test
    result = trainer.test(model, datamodule=dm)
    assert dm.trainer is not None
    test_result = result[0]["test_acc"]
    assert test_result > 0.6

    # test saved model
    model_path = os.path.join(tmpdir, "model.pt")
    trainer.save_checkpoint(model_path)

    model = IPUClassificationModel.load_from_checkpoint(model_path)

    trainer = Trainer(default_root_dir=tmpdir, accelerator=IPUAccelerator(), devices=2)

    result = trainer.test(model, datamodule=dm)
    saved_result = result[0]["test_acc"]
    assert saved_result == test_result


def test_half_precision(tmpdir):
    class TestCallback(Callback):
        def setup(self, trainer: Trainer, pl_module: LightningModule, stage: str) -> None:
            assert trainer.precision == "16-mixed"
            raise SystemExit

    model = IPUModel()
    trainer = Trainer(
        default_root_dir=tmpdir,
        fast_dev_run=True,
        strategy=IPUStrategy(accelerator=IPUAccelerator(), precision_plugin=IPUPrecision("16-mixed")),
        devices=1,
        callbacks=TestCallback(),
    )
    assert isinstance(trainer.strategy.precision_plugin, IPUPrecision)
    assert trainer.strategy.precision_plugin.precision == "16-mixed"
    with pytest.raises(SystemExit):
        trainer.fit(model)


def test_pure_half_precision(tmpdir):
    class TestCallback(Callback):
        def on_train_start(self, trainer: Trainer, pl_module: LightningModule) -> None:
            assert trainer.strategy.precision_plugin.precision == "16-mixed"
            for param in trainer.strategy.model.parameters():
                assert param.dtype == torch.float16
            raise SystemExit

    model = IPUModel()
    model = model.half()
    trainer = Trainer(
        default_root_dir=tmpdir,
        fast_dev_run=True,
        strategy=IPUStrategy(accelerator=IPUAccelerator(), precision_plugin=IPUPrecision("16-mixed")),
        devices=1,
        callbacks=TestCallback(),
    )

    assert isinstance(trainer.strategy, IPUStrategy)
    assert isinstance(trainer.strategy.precision_plugin, IPUPrecision)
    assert trainer.strategy.precision_plugin.precision == "16-mixed"

    changed_dtypes = [torch.float, torch.float64]
    data = [torch.zeros((1), dtype=dtype) for dtype in changed_dtypes]
    new_data = trainer.strategy.batch_to_device(data)
    assert all(val.dtype is torch.half for val in new_data), "".join(
        [f"{dtype}: {val.dtype}" for dtype, val in zip(changed_dtypes, new_data)]
    )

    not_changed_dtypes = [torch.uint8, torch.int8, torch.int32, torch.int64]
    data = [torch.zeros((1), dtype=dtype) for dtype in not_changed_dtypes]
    new_data = trainer.strategy.batch_to_device(data)
    assert all(val.dtype is dtype for val, dtype in zip(new_data, not_changed_dtypes)), "".join(
        [f"{dtype}: {val.dtype}" for dtype, val in zip(not_changed_dtypes, new_data)]
    )

    with pytest.raises(SystemExit):
        trainer.fit(model)


def test_true_half_precision(tmpdir):
    class TestCallback(Callback):
        def on_train_start(self, trainer: Trainer, pl_module: LightningModule) -> None:
            assert trainer.strategy.precision_plugin.precision == "16-true"
            for param in trainer.strategy.model.parameters():
                assert param.dtype == torch.float16
            raise SystemExit

    model = IPUModel()
    trainer = Trainer(
        default_root_dir=tmpdir,
        fast_dev_run=True,
        strategy=IPUStrategy(accelerator=IPUAccelerator(), precision_plugin=IPUPrecision("16-true")),
        devices=1,
        callbacks=TestCallback(),
    )

    assert isinstance(trainer.strategy, IPUStrategy)
    assert isinstance(trainer.strategy.precision_plugin, IPUPrecision)
    assert trainer.strategy.precision_plugin.precision == "16-true"

    # TODO uncomment
    # changed_dtypes = [torch.float, torch.float64]
    # data = [torch.zeros((1), dtype=dtype) for dtype in changed_dtypes]
    # new_data = trainer.strategy.batch_to_device(data)
    # assert all(val.dtype is torch.half for val in new_data), "".join(
    #     [f"{dtype}: {val.dtype}" for dtype, val in zip(changed_dtypes, new_data)]
    # )

    not_changed_dtypes = [torch.uint8, torch.int8, torch.int32, torch.int64]
    data = [torch.zeros((1), dtype=dtype) for dtype in not_changed_dtypes]
    new_data = trainer.strategy.batch_to_device(data)
    assert all(val.dtype is dtype for val, dtype in zip(new_data, not_changed_dtypes)), "".join(
        [f"{dtype}: {val.dtype}" for dtype, val in zip(not_changed_dtypes, new_data)]
    )

    with pytest.raises(SystemExit):
        trainer.fit(model)


def test_device_iterations_ipu_strategy(tmpdir):
    class TestCallback(Callback):
        def on_train_start(self, trainer: Trainer, pl_module: LightningModule) -> None:
            assert trainer.strategy.device_iterations == 2
            # assert device iterations has been set correctly within the poptorch options
            poptorch_model = trainer.strategy.poptorch_models[RunningStage.TRAINING]
            assert poptorch_model._options.toDict()["device_iterations"] == 2
            raise SystemExit

    model = IPUModel()
    trainer = Trainer(
        default_root_dir=tmpdir,
        fast_dev_run=True,
        accelerator=IPUAccelerator(),
        devices=1,
        strategy=IPUStrategy(device_iterations=2),
        callbacks=TestCallback(),
    )
    assert isinstance(trainer.strategy, IPUStrategy)
    with pytest.raises(SystemExit):
        trainer.fit(model)


def test_accumulated_batches(tmpdir):
    class TestCallback(Callback):
        def on_train_start(self, trainer: Trainer, pl_module: LightningModule) -> None:
            # assert poptorch option have been set correctly
            poptorch_model = trainer.strategy.poptorch_models[RunningStage.TRAINING]
            assert poptorch_model._options.Training.toDict()["gradient_accumulation"] == 2
            raise SystemExit

    model = IPUModel()
    trainer = Trainer(
        default_root_dir=tmpdir,
        fast_dev_run=True,
        strategy=IPUStrategy(accelerator=IPUAccelerator()),
        devices=1,
        accumulate_grad_batches=2,
        callbacks=TestCallback(),
    )
    with pytest.raises(SystemExit):
        trainer.fit(model)


def test_stages_correct(tmpdir):
    """Ensure all stages correctly are traced correctly by asserting the output for each stage."""

    class StageModel(IPUModel):
        def training_step(self, batch, batch_idx):
            loss = super().training_step(batch, batch_idx)
            # tracing requires a loss value that depends on the model.
            # force it to be a value but ensure we use the loss.
            return (loss - loss) + torch.tensor(1)

        def validation_step(self, batch, batch_idx):
            loss = super().validation_step(batch, batch_idx)
            return (loss - loss) + torch.tensor(2)

        def test_step(self, batch, batch_idx):
            loss = super().validation_step(batch, batch_idx)
            return (loss - loss) + torch.tensor(3)

        def predict_step(self, batch, batch_idx, dataloader_idx=0):
            output = super().predict_step(batch, batch_idx)
            return (output - output) + torch.tensor(4)

    class TestCallback(Callback):
        def on_train_batch_end(self, trainer, pl_module, outputs, *_) -> None:
            assert outputs["loss"].item() == 1

        def on_validation_batch_end(self, trainer, pl_module, outputs, *_) -> None:
            assert outputs.item() == 2

        def on_test_batch_end(self, trainer, pl_module, outputs, *_) -> None:
            assert outputs.item() == 3

        def on_predict_batch_end(self, trainer, pl_module, outputs, *_) -> None:
            assert torch.all(outputs == 4).item()

    model = StageModel()
    trainer = Trainer(
        default_root_dir=tmpdir, fast_dev_run=True, accelerator=IPUAccelerator(), devices=1, callbacks=TestCallback()
    )
    trainer.fit(model)
    trainer.test(model)
    trainer.validate(model)
    trainer.predict(model, model.test_dataloader())


@pytest.mark.skip()  # todo: did not raise exception
def test_clip_gradients_fails(tmpdir):
    model = IPUModel()
    trainer = Trainer(default_root_dir=tmpdir, accelerator=IPUAccelerator(), devices=1, gradient_clip_val=10)
    with pytest.raises(MisconfigurationException, match="IPUs currently do not support clipping gradients."):
        trainer.fit(model)


def test_autoreport(tmpdir):
    """Ensure autoreport dumps to a file."""
    model = IPUModel()
    autoreport_path = os.path.join(tmpdir, "report/")
    trainer = Trainer(
        default_root_dir=tmpdir,
        accelerator=IPUAccelerator(),
        devices=1,
        fast_dev_run=True,
        strategy=IPUStrategy(autoreport=True, autoreport_dir=autoreport_path),
    )
    trainer.fit(model)
    assert os.path.exists(autoreport_path)
    assert os.path.isfile(autoreport_path + "training/profile.pop")


def test_manual_poptorch_dataloader(tmpdir):
    model_options = poptorch.Options()

    class IPUTestModel(IPUModel):
        def train_dataloader(self):
            dataloader = super().train_dataloader()
            # save to instance to compare the reference later
            self.poptorch_dataloader = poptorch.DataLoader(model_options, dataloader.dataset, drop_last=True)
            return self.poptorch_dataloader

    model = IPUTestModel()
    other_options = poptorch.Options()
    trainer = Trainer(
        default_root_dir=tmpdir,
        fast_dev_run=True,
        accelerator=IPUAccelerator(),
        devices=2,
        strategy=IPUStrategy(training_opts=other_options),
    )
    trainer.fit(model)

    assert isinstance(trainer.strategy, IPUStrategy)
    assert trainer.strategy.training_opts is other_options
    dataloader = trainer.train_dataloader
    assert dataloader is model.poptorch_dataloader  # exact object, was not recreated
    # dataloader uses the options in the model, not the strategy
    assert dataloader.options is model_options
    assert dataloader.options is not other_options
    assert dataloader.drop_last  # was kept


def test_manual_poptorch_opts(tmpdir):
    """Ensure if the user passes manual poptorch Options, we run with the correct object."""
    model = IPUModel()
    inference_opts = poptorch.Options()
    training_opts = poptorch.Options()

    trainer = Trainer(
        default_root_dir=tmpdir,
        accelerator=IPUAccelerator(),
        devices=2,
        fast_dev_run=True,
        strategy=IPUStrategy(inference_opts=inference_opts, training_opts=training_opts),
    )
    trainer.fit(model)

    assert isinstance(trainer.strategy, IPUStrategy)
    assert trainer.strategy.training_opts == training_opts
    assert trainer.strategy.inference_opts == inference_opts

    dataloader = trainer.train_dataloader
    assert isinstance(dataloader, poptorch.DataLoader)
    assert dataloader.options == training_opts
    assert trainer.num_devices > 1  # testing this only makes sense in a distributed setting
    assert not isinstance(dataloader.sampler, DistributedSampler)


def test_manual_poptorch_opts_custom(tmpdir):
    """Ensure if the user passes manual poptorch Options with custom parameters set.

    We respect them in our poptorch options and the dataloaders.

    """
    model = IPUModel()
    training_opts = poptorch.Options()
    training_opts.deviceIterations(8)
    training_opts.replicationFactor(2)
    training_opts.Training.gradientAccumulation(2)

    inference_opts = poptorch.Options()
    inference_opts.deviceIterations(16)
    inference_opts.replicationFactor(1)
    inference_opts.Training.gradientAccumulation(1)

    class TestCallback(Callback):
        def on_fit_end(self, trainer: Trainer, pl_module: LightningModule) -> None:
            # ensure dataloaders were correctly set up during training.
            strategy = trainer.strategy
            assert isinstance(strategy, IPUStrategy)
            assert strategy.training_opts.replication_factor == 2
            assert strategy.inference_opts.replication_factor == 1

            val_dataloader = trainer.val_dataloaders
            train_dataloader = trainer.train_dataloader
            assert isinstance(val_dataloader, poptorch.DataLoader)
            assert isinstance(train_dataloader, poptorch.DataLoader)
            assert train_dataloader.options.replication_factor == 2
            assert val_dataloader.options.replication_factor == 1

    strategy = IPUStrategy(inference_opts=inference_opts, training_opts=training_opts)
    # ensure we default to the training options replication factor
    assert strategy.replication_factor == 2
    trainer = Trainer(default_root_dir=tmpdir, fast_dev_run=True, strategy=strategy, callbacks=TestCallback())
    trainer.fit(model)

    strategy = trainer.strategy
    assert isinstance(strategy, IPUStrategy)

    training_opts = strategy.training_opts
    assert training_opts.device_iterations == 8
    assert training_opts.replication_factor == 2
    assert training_opts.Training.gradient_accumulation == 2

    inference_opts = strategy.inference_opts
    assert inference_opts.device_iterations == 16
    assert inference_opts.replication_factor == 1
    assert inference_opts.Training.gradient_accumulation == 1


def test_replication_factor(tmpdir):
    """Ensure if the user passes manual poptorch Options with custom parameters set.

    We set them correctly in the dataloaders.

    """
    strategy = IPUStrategy()
    trainer = Trainer(
        accelerator=IPUAccelerator(), devices=2, default_root_dir=tmpdir, fast_dev_run=True, strategy=strategy
    )
    assert isinstance(trainer.accelerator, IPUAccelerator)
    assert trainer.num_devices == 2
    assert trainer.strategy.replication_factor == 2

    model = BoringModel()
    training_opts = poptorch.Options()
    inference_opts = poptorch.Options()
    training_opts.replicationFactor(8)
    inference_opts.replicationFactor(7)
    strategy = IPUStrategy(inference_opts=inference_opts, training_opts=training_opts)

    trainer = Trainer(default_root_dir=tmpdir, accelerator=IPUAccelerator(), devices=1, strategy=strategy)
    trainer.optimizers = model.configure_optimizers()[0]
    strategy._lightning_module = model
    model.trainer = trainer
    trainer.state.fn = TrainerFn.FITTING
    trainer.strategy.setup(trainer)

    trainer.state.stage = RunningStage.TRAINING
    assert trainer.strategy.replication_factor == 8
    trainer.state.stage = RunningStage.VALIDATING
    assert trainer.strategy.replication_factor == 7

    for fn, stage in (
        (TrainerFn.VALIDATING, RunningStage.VALIDATING),
        (TrainerFn.TESTING, RunningStage.TESTING),
        (TrainerFn.PREDICTING, RunningStage.PREDICTING),
    ):
        trainer.state.fn = fn
        trainer.state.stage = stage
        trainer.strategy.setup(trainer)
        assert trainer.strategy.replication_factor == 7


@pytest.mark.xfail()  # todo: assert strategy is COU
def test_default_opts(tmpdir):
    """Ensure default opts are set correctly in the IPUStrategy."""
    model = IPUModel()

    trainer = Trainer(default_root_dir=tmpdir, accelerator=IPUAccelerator(), devices=1, fast_dev_run=True)
    trainer.fit(model)
    assert isinstance(trainer.strategy, IPUStrategy)
    inference_opts = trainer.strategy.inference_opts
    training_opts = trainer.strategy.training_opts
    for opts in (inference_opts, training_opts):
        assert isinstance(opts, poptorch.Options)
        assert opts.Training.gradient_accumulation == 1
        assert opts.device_iterations == 1
        assert opts.replication_factor == 1


@pytest.mark.skip()  # todo: did not raise exception
def test_multi_optimizers_fails(tmpdir):
    """Ensure if there are multiple optimizers, we throw an exception."""

    class TestModel(IPUModel):
        def configure_optimizers(self):
            return [torch.optim.Adam(self.parameters()), torch.optim.Adam(self.parameters())]

    model = TestModel()
    # Must switch to manual optimization mode, otherwise we would get a different error
    # (multiple optimizers only supported with manual optimization)
    model.automatic_optimization = False

    trainer = Trainer(default_root_dir=tmpdir, accelerator=IPUAccelerator(), devices=1)
    with pytest.raises(MisconfigurationException, match="IPUs currently only support one optimizer."):
        trainer.fit(model)


def test_precision_plugin():
    """Ensure precision plugin value is set correctly."""
    plugin = IPUPrecision(precision="16-mixed")
    assert plugin.precision == "16-mixed"


def test_accelerator_ipu():
    trainer = Trainer(accelerator=IPUAccelerator(), devices=1)
    assert isinstance(trainer.accelerator, IPUAccelerator)

    trainer = Trainer(accelerator=IPUAccelerator())
    assert isinstance(trainer.accelerator, IPUAccelerator)

    # TODO
    # trainer = Trainer(accelerator="auto", devices=8)
    # assert isinstance(trainer.accelerator, IPUAccelerator)


def test_accelerator_ipu_with_devices():
    trainer = Trainer(strategy=IPUStrategy(accelerator=IPUAccelerator()), devices=8)
    assert isinstance(trainer.strategy, IPUStrategy)
    assert isinstance(trainer.accelerator, IPUAccelerator)
    assert trainer.num_devices == 8


def test_accelerator_auto_with_devices_ipu():
    trainer = Trainer(accelerator="auto", devices=8)
    assert isinstance(trainer.accelerator, IPUAccelerator)
    assert trainer.num_devices == 8


def test_strategy_choice_ipu_strategy():
    trainer = Trainer(strategy=IPUStrategy(), accelerator=IPUAccelerator(), devices=8)
    assert isinstance(trainer.strategy, IPUStrategy)


def test_device_type_when_ipu_strategy_passed():
    trainer = Trainer(strategy=IPUStrategy(), accelerator=IPUAccelerator(), devices=8)
    assert isinstance(trainer.strategy, IPUStrategy)
    assert isinstance(trainer.accelerator, IPUAccelerator)


def test_poptorch_models_at_different_stages(tmpdir):
    strategy = IPUStrategy()
    trainer = Trainer(default_root_dir=tmpdir, strategy=strategy, accelerator=IPUAccelerator(), devices=8)
    model = BoringModel()
    model.trainer = trainer
    strategy._lightning_module = model

    trainer.optimizers = model.configure_optimizers()[0]
    trainer.state.fn = TrainerFn.FITTING
    trainer.strategy.setup(trainer)
    assert list(trainer.strategy.poptorch_models) == [
        RunningStage.TRAINING,
        RunningStage.VALIDATING,
        RunningStage.SANITY_CHECKING,
    ]

    for fn, stage in (
        (TrainerFn.VALIDATING, RunningStage.VALIDATING),
        (TrainerFn.TESTING, RunningStage.TESTING),
        (TrainerFn.PREDICTING, RunningStage.PREDICTING),
    ):
        trainer.state.fn = fn
        trainer.state.stage = stage
        trainer.strategy.setup(trainer)
        assert list(trainer.strategy.poptorch_models) == [stage]


def test_devices_auto_choice_ipu():
    trainer = Trainer(accelerator="auto", devices="auto")
    assert trainer.num_devices == 4
    assert isinstance(trainer.accelerator, IPUAccelerator)


@pytest.mark.parametrize("trainer_kwargs", [{"accelerator": "ipu"}])
@pytest.mark.parametrize("hook", ["transfer_batch_to_device", "on_after_batch_transfer"])
def test_raise_exception_with_batch_transfer_hooks(monkeypatch, hook, trainer_kwargs, tmpdir):
    """Test that an exception is raised when overriding batch_transfer_hooks."""

    def custom_method(self, batch, *_, **__):
        return batch + 1

    trainer = Trainer(default_root_dir=tmpdir, accelerator="ipu")

    model = BoringModel()
    setattr(model, hook, custom_method)

    match_pattern = rf"Overriding `{hook}` is not .* with IPUs"
    with pytest.raises(MisconfigurationException, match=match_pattern):
        trainer.fit(model)


def test_unsupported_ipu_choice(monkeypatch):
    with pytest.raises(ValueError, match=r"accelerator='ipu', precision='bf16-mixed'\)` is not supported"):
        Trainer(accelerator="ipu", precision="bf16-mixed")
    with pytest.raises(ValueError, match=r"accelerator='ipu', precision='64-true'\)` is not supported"):
        Trainer(accelerator="ipu", precision="64-true")


@pytest.mark.xfail()  # todo
def test_num_stepping_batches_with_ipu(monkeypatch):
    """Test stepping batches with IPU training which acts like DP."""
    import lightning.pytorch.strategies.ipu as ipu

    monkeypatch.setattr(ipu, "_IPU_AVAILABLE", True)
    trainer = Trainer(accelerator="ipu", devices=2, max_epochs=1)
    model = BoringModel()
    trainer._data_connector.attach_data(model)
    trainer.strategy.connect(model)
    assert isinstance(trainer.strategy, IPUStrategy)
    assert trainer.estimated_stepping_batches == 64<|MERGE_RESOLUTION|>--- conflicted
+++ resolved
@@ -71,11 +71,7 @@
     assert len(record) == 0
 
 
-<<<<<<< HEAD
-@pytest.mark.parametrize("devices",[1, 4])
-=======
 @pytest.mark.parametrize("devices", [1, 4])
->>>>>>> 2e62b810
 def test_all_stages(tmpdir, devices):
     model = IPUModel()
     trainer = Trainer(default_root_dir=tmpdir, fast_dev_run=True, strategy=IPUStrategy(), devices=devices)
